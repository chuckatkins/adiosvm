/*
 * Analysis code for the Brusselator application.
 * Reads variable u_real, u_imag, v_real, v_imag, and computes the norm of U and V.
 * Writes the variables and their computed norm to an ADIOS2 file.
 *
 * Kshitij Mehta
 *
 * @TODO:
 *      - Error checks. What is vector resizing returns an out-of-memory error? Must handle it
 */
#include <iostream>
#include <stdexcept>
#include <cstdint>
#include <cmath>
#include "adios2.h"

/*
 * Function to compute the norm of a vector
 */
template <class T> 
std::vector<T> compute_norm(const std::vector<T>& real, const std::vector<T>& imag)
{
    if(real.size() != imag.size()) 
        throw std::invalid_argument("ERROR: real and imag parts have different sizes\n"); 
    
    std::vector<T> norm( real.size() );
    
    for (auto i = 0; i < real.size(); ++i )
        norm[i] = std::sqrt( std::pow(real[i], 2.) + std::pow(imag[i], 2.) );
    
    return norm;
}

/*
 * Print info to the user on how to invoke the application
 */
void printUsage()
{
    std::cout
        << "Usage: analysis input_filename output_filename output_norm_only\n"
        << "  input_filename:   Name of the input file handle for reading data\n"
        << "  output_filename:  Name of the output file to which data must be written\n"
        << "  output_norm_only: Enter 1 if you only want to write the norms of U and V, and not the original variables\n\n";
}

/*
 * MAIN
 */
int main(int argc, char *argv[])
{
    MPI_Init(&argc, &argv);
    int rank, comm_size, wrank, step_num = 0;

    MPI_Comm_rank(MPI_COMM_WORLD, &wrank);

    const unsigned int color = 2;
    MPI_Comm comm;
    MPI_Comm_split(MPI_COMM_WORLD, color, wrank, &comm);

    MPI_Comm_rank(comm, &rank);
    MPI_Comm_size(comm, &comm_size);

    if (argc < 3)
    {
        std::cout << "Not enough arguments\n";
        if (rank == 0)
            printUsage();
        MPI_Abort(comm, -1);
    }

    std::string in_filename;
    std::string out_filename;
    bool write_norms_only = false;
    in_filename = argv[1];
    out_filename = argv[2];
<<<<<<< HEAD
    write_norms_only=true;
//    out_norms_only = argv[3];
//    if (out_norms_only.compare("1") == 0)
//        write_norms_only = true;
=======
    if (argc >= 4)
    {
        std::string out_norms_only = argv[3];
        if (out_norms_only.compare("1") == 0)
            write_norms_only = true;
    }
>>>>>>> ed79400a


    std::size_t u_global_size, v_global_size;
    std::size_t u_local_size, v_local_size;
    
    bool firstStep = true;

    std::vector<std::size_t> shape_u_real;
    std::vector<std::size_t> shape_u_imag;
    std::vector<std::size_t> shape_v_real;
    std::vector<std::size_t> shape_v_imag;
    
    std::vector<double> u_real_data;
    std::vector<double> u_imag_data;
    std::vector<double> v_real_data;
    std::vector<double> v_imag_data;

    std::vector<double> norm_u;
    std::vector<double> norm_v;
    
    // adios2 variable declarations
    adios2::Variable<double> var_u_real_in, var_u_imag_in, var_v_real_in, var_v_imag_in;
    adios2::Variable<double> var_u_norm, var_v_norm;
    adios2::Variable<double> var_u_real_out, var_u_imag_out, var_v_real_out, var_v_imag_out;

    // adios2 io object and engine init
    adios2::ADIOS ad ("adios2_config.xml", comm, adios2::DebugON);

    // IO object and engine for reading
    adios2::IO reader_io = ad.DeclareIO("SimulationOutput");
    adios2::Engine reader_engine = reader_io.Open(in_filename, adios2::Mode::Read, comm);

    // IO object and engine for writing
    adios2::IO writer_io = ad.DeclareIO("AnalysisOutput");
    adios2::Engine writer_engine = writer_io.Open(out_filename, adios2::Mode::Write, comm);

    // read data per timestep
    while(true) {

        // Begin step
        adios2::StepStatus read_status  = reader_engine.BeginStep (adios2::StepMode::NextAvailable, 0.0f);
        if (read_status != adios2::StepStatus::OK)
            break;

        step_num ++;
        if (rank == 0)
            std::cout << "Step: " << step_num << std::endl;

        // Inquire variable and set the selection at the first step only
        // This assumes that the variable dimensions do not change across timesteps

        // Inquire variable
        var_u_real_in = reader_io.InquireVariable<double>("u_real");
        var_u_imag_in = reader_io.InquireVariable<double>("u_imag");
        var_v_real_in = reader_io.InquireVariable<double>("v_real");
        var_v_imag_in = reader_io.InquireVariable<double>("v_imag");

        shape_u_real = var_u_real_in.Shape();
        shape_u_imag = var_u_imag_in.Shape();
        shape_v_real = var_v_real_in.Shape();
        shape_v_imag = var_v_imag_in.Shape();

        // Calculate global and local sizes of U and V
        u_global_size = shape_u_real[0] * shape_u_real[1] * shape_u_real[2];
        u_local_size  = u_global_size/comm_size;
        v_global_size = shape_v_real[0] * shape_v_real[1] * shape_v_real[2];
        v_local_size  = v_global_size/comm_size;

        // Set selection
        var_u_real_in.SetSelection(adios2::Box<adios2::Dims>(
                    {shape_u_real[0]/comm_size*rank,0,0},
                    {shape_u_real[0]/comm_size, shape_u_real[1], shape_u_real[2]}));
        var_u_imag_in.SetSelection(adios2::Box<adios2::Dims>(
                    {shape_u_imag[0]/comm_size*rank,0,0},
                    {shape_u_imag[0]/comm_size, shape_u_imag[1], shape_u_imag[2]}));
        var_v_real_in.SetSelection(adios2::Box<adios2::Dims>(
                    {shape_v_real[0]/comm_size*rank,0,0},
                    {shape_v_real[0]/comm_size, shape_v_real[1], shape_v_real[2]}));
        var_v_imag_in.SetSelection(adios2::Box<adios2::Dims>(
                    {shape_v_imag[0]/comm_size*rank,0,0},
                    {shape_v_imag[0]/comm_size, shape_v_imag[1], shape_v_imag[2]}));

        // Declare variables to output
        if (firstStep) {
            var_u_norm = writer_io.DefineVariable<double> ("u_norm",
                    { shape_u_real[0], shape_u_real[1], shape_u_real[2] },
                    { shape_u_real[0]/comm_size * rank, 0, 0 },
                    { shape_u_real[0]/comm_size, shape_u_real[1], shape_u_real[2] } );
            var_v_norm = writer_io.DefineVariable<double> ("v_norm",
                    { shape_v_real[0], shape_v_real[1], shape_v_real[2] },
                    { shape_v_real[0]/comm_size * rank, 0, 0 },
                    { shape_v_real[0]/comm_size, shape_v_real[1], shape_v_real[2] } );

            if ( !write_norms_only) {
                var_u_real_out = writer_io.DefineVariable<double> ("u_real",
                        { shape_u_real[0], shape_u_real[1], shape_u_real[2] },
                        { shape_u_real[0]/comm_size * rank, 0, 0 },
                        { shape_u_real[0]/comm_size, shape_u_real[1], shape_u_real[2] } );
                var_u_imag_out = writer_io.DefineVariable<double> ("u_imag",
                        { shape_u_real[0], shape_u_real[1], shape_u_real[2] },
                        { shape_u_real[0]/comm_size * rank, 0, 0 },
                        { shape_u_real[0]/comm_size, shape_u_real[1], shape_u_real[2] } );
                var_v_real_out = writer_io.DefineVariable<double> ("v_real",
                        { shape_v_real[0], shape_v_real[1], shape_v_real[2] },
                        { shape_v_real[0]/comm_size * rank, 0, 0 },
                        { shape_v_real[0]/comm_size, shape_v_real[1], shape_v_real[2] } );
                var_v_imag_out = writer_io.DefineVariable<double> ("v_imag",
                        { shape_v_real[0], shape_v_real[1], shape_v_real[2] },
                        { shape_v_real[0]/comm_size * rank, 0, 0 },
                        { shape_v_real[0]/comm_size, shape_v_real[1], shape_v_real[2] } );
            }
            firstStep = false;
        }


        // Read adios2 data
        reader_engine.Get<double>(var_u_real_in, u_real_data);
        reader_engine.Get<double>(var_u_imag_in, u_imag_data);
        reader_engine.Get<double>(var_v_real_in, v_real_data);
        reader_engine.Get<double>(var_v_imag_in, v_imag_data);

        // End adios2 step
        reader_engine.EndStep();

        // Compute norms
        norm_u = compute_norm (u_real_data, u_imag_data);
        norm_v = compute_norm (v_real_data, v_imag_data);

        // write U, V, and their norms out
        writer_engine.BeginStep ();
        writer_engine.Put<double> (var_u_norm, norm_u.data());
        writer_engine.Put<double> (var_v_norm, norm_v.data());
        if (!write_norms_only) {
            writer_engine.Put<double> (var_u_real_out, u_real_data.data());
            writer_engine.Put<double> (var_u_imag_out, u_imag_data.data());
            writer_engine.Put<double> (var_v_real_out, v_real_data.data());
            writer_engine.Put<double> (var_v_imag_out, v_imag_data.data());
        }
        writer_engine.EndStep ();
    }

    // cleanup
    reader_engine.Close();
    writer_engine.Close();
    MPI_Finalize();
    return 0;
}
<|MERGE_RESOLUTION|>--- conflicted
+++ resolved
@@ -73,19 +73,12 @@
     bool write_norms_only = false;
     in_filename = argv[1];
     out_filename = argv[2];
-<<<<<<< HEAD
-    write_norms_only=true;
-//    out_norms_only = argv[3];
-//    if (out_norms_only.compare("1") == 0)
-//        write_norms_only = true;
-=======
     if (argc >= 4)
     {
         std::string out_norms_only = argv[3];
         if (out_norms_only.compare("1") == 0)
             write_norms_only = true;
     }
->>>>>>> ed79400a
 
 
     std::size_t u_global_size, v_global_size;
